
"""
This module provides functions for numerical integration using the Simpson's rule
and also calculates the cumulative integral of a given function. It includes error
handling for subinterval counts and division by zero in function evaluations.
"""

import numpy as np

def simpson(f, a, b, n):
    """Approximates the definite integral of f from a to b by
    the composite Simpson's rule, using n subintervals.
    From http://en.wikipedia.org/wiki/Simpson's_rule
<<<<<<< HEAD
    ok
=======

import numpy as np
import matplotlib.pyplot as plt

def simpson(f, a, b, n):
     """
    Approximate the definite integral of a function using Simpson's rule.
    
    Parameters:
    f : callable
        The function to integrate.
    a : float
        The lower limit of integration.
    b : float
        The upper limit of integration.
    n : int
        The number of subintervals to use (must be even).
        
    Returns:
    float
        The approximate integral of the function.

>>>>>>> feec6a46
    """

    if n % 2 != 0:
        raise ValueError("Number of subintervals (n) must be even.")

    h = (b - a) / n

    i = np.arange(0, n)

    s = f(a) + f(b)
    s += 4 * np.sum(f(a + i[1::2] * h))
    s += 2 * np.sum(f(a + i[2:-1:2] * h))

    i = np.arange(0,n)

    s = f(a) + f(b)
    s += 4 * np.sum( f( a + i[1::2] * h ) )
    s += 2 * np.sum( f( a + i[2:-1:2] * h ) )




    return s * h / 3



def cumulative_integral_simpson(func, a, b, dx):
    """Function that calculates the antiderivative of func"""

    x_values = np.arange(a, b, dx)
    num_of_steps = np.floor((b - a) / dx)

    if num_of_steps < 2:
        raise ValueError("(b - a) / dx must be at least 2")

    antiderivative = np.empty(len(x_values) + 1)
    antiderivative[0] = simpson(func, a, a + dx, 4)

    j = 1
    while j <= num_of_steps:
        antiderivative[j] = antiderivative[j - 1] + simpson(func, a + ((j - 1) * dx), a + (j * dx), 4)
        j = j + 1

    return antiderivative[:-1], x_values

def f(x):
    """Function to calculate exponential of -1 divided by x, handling zero by using a small positive value."""
    # Replace zero values in x with a small positive value to avoid division by zero
    x_safe = np.where(x == 0, np.finfo(float).eps, x)
    return np.exp(-1 / x_safe)

def g(x):
    """Function to calculate cosine of 1 divided by x, handling zero by using a small positive value."""
    # Replace zero values in x with a small positive value to avoid division by zero
    x_safe = np.where(x == 0, np.finfo(float).eps, x)
    return np.cos(1 / x_safe)

def h(x):
    """Function to calculate a cubic polynomial x^3 + 1/2."""
    return (x * x * x) + (1 / 2)

def cumulative_integral_simpson(f,a,b,dx):
    """Function that calculates the antidervative of f"""

    x_values = np.arange(a,b,dx)

    num_of_steps = np.floor((b-a)/dx)

    if num_of_steps < 2:
        raise ValueError("(b-a)/dx  must be at least 2")

    antiderivative = np.empty(len(x_values)+1)

    antiderivative[0] = simpson(f, a, a+dx, 4)

    j = 1

    while j <= num_of_steps :

      antiderivative[j] = antiderivative[j-1] + simpson(f, a+((j-1)*dx), a+(j*dx), 4)

      j = j + 1

    return antiderivative[:-1], x_values


def trapezoid(f, a, b, n):
    """
    Approximate the definite integral of a function using the trapezoidal rule.
    
    Parameters:
    f : callable
        The function to integrate.
    a : float
        The lower limit of integration.
    b : float
        The upper limit of integration.
    n : int
        The number of subintervals to use.
        
    Returns:
    float
        The approximate integral of the function.
    """
    h = (b - a) / n
    s = f(a) + f(b)
    i = np.arange(0,n)
    s += 2 * np.sum( f(a + i[1:] * h) )
    return s * h / 2


def cumulative_integral_trapezoid(f,a,b,dx):
    """Function that calculates the antidervative function of f"""

    x_values = np.arange(a,b,dx)

    num_of_steps = np.floor((b-a)/dx)

    antiderivative = np.empty(len(x_values)+1)

    antiderivative[0] = trapezoid(f, a, a+dx, 4)

    j = 1

    while j <= num_of_steps :

      antiderivative[j] = antiderivative[j-1] + trapezoid(f, a+((j-1)*dx), a+(j*dx), 4)

      j = j + 1

    return antiderivative[:-1], x_values


def adaptive_trapezoid(f, a, b, acc, output=False):
    """
    Compute the definite integral of a function using the adaptive trapezoidal method
    to a desired accuracy.
    
    Parameters:
    f : callable
        The function to integrate.
    a : float
        The lower limit of integration.
    b : float
        The upper limit of integration.
    acc : float
        The desired accuracy of the result.
    output : bool, optional
        If True, print intermediate values (default is False).
        
    Returns:
    float
        The approximate integral of the function.
    """
    old_s = np.inf
    h = b - a
    n = 1
    s = (f(a) + f(b)) * 0.5
    if output == True :
        print ("N = " + str(n+1) + ",  Integral = " + str( h*s ))
    while abs(h * (old_s - s*0.5)) > acc :
        old_s = s
        for i in np.arange(n) :
            s += f(a + (i + 0.5) * h)
        n *= 2.
        h *= 0.5
        if output == True :
            print ("N = " + str(n) + ",  Integral = " + str( h*s ))
    return h * s


def cumulative_integral_adaptive_trap(f,a,b,dx):
    """Function that calculates the antidervative function of f"""

    x_values = np.arange(a,b,dx)

    num_of_steps = np.floor((b-a)/dx)

    antiderivative = np.empty(len(x_values)+1)

    antiderivative[0] = adaptive_trapezoid(f, a, a+dx, 10)

    j = 1

    while j <= num_of_steps :

      antiderivative[j] = antiderivative[j-1] + adaptive_trapezoid(f, a+((j-1)*dx), a+(j*dx), 10)

      j = j + 1

    return antiderivative[:-1], x_values


def f(x):
    # Replace zero values in x with a small positive value to avoid division by zero
    x_safe = np.where(x == 0, np.finfo(float).eps, x)

    return np.exp(-1 / x_safe)

def g(x):
    # Replace zero values in x with a small positive value to avoid division by zero
    x_safe = np.where(x == 0, np.finfo(float).eps, x)

    return np.cos(1 / x_safe)

def h(x):
  return (x*x*x)+(1/2)
<|MERGE_RESOLUTION|>--- conflicted
+++ resolved
@@ -11,32 +11,6 @@
     """Approximates the definite integral of f from a to b by
     the composite Simpson's rule, using n subintervals.
     From http://en.wikipedia.org/wiki/Simpson's_rule
-<<<<<<< HEAD
-    ok
-=======
-
-import numpy as np
-import matplotlib.pyplot as plt
-
-def simpson(f, a, b, n):
-     """
-    Approximate the definite integral of a function using Simpson's rule.
-    
-    Parameters:
-    f : callable
-        The function to integrate.
-    a : float
-        The lower limit of integration.
-    b : float
-        The upper limit of integration.
-    n : int
-        The number of subintervals to use (must be even).
-        
-    Returns:
-    float
-        The approximate integral of the function.
-
->>>>>>> feec6a46
     """
 
     if n % 2 != 0:
@@ -97,30 +71,6 @@
 def h(x):
     """Function to calculate a cubic polynomial x^3 + 1/2."""
     return (x * x * x) + (1 / 2)
-
-def cumulative_integral_simpson(f,a,b,dx):
-    """Function that calculates the antidervative of f"""
-
-    x_values = np.arange(a,b,dx)
-
-    num_of_steps = np.floor((b-a)/dx)
-
-    if num_of_steps < 2:
-        raise ValueError("(b-a)/dx  must be at least 2")
-
-    antiderivative = np.empty(len(x_values)+1)
-
-    antiderivative[0] = simpson(f, a, a+dx, 4)
-
-    j = 1
-
-    while j <= num_of_steps :
-
-      antiderivative[j] = antiderivative[j-1] + simpson(f, a+((j-1)*dx), a+(j*dx), 4)
-
-      j = j + 1
-
-    return antiderivative[:-1], x_values
 
 
 def trapezoid(f, a, b, n):
@@ -227,20 +177,4 @@
 
       j = j + 1
 
-    return antiderivative[:-1], x_values
-
-
-def f(x):
-    # Replace zero values in x with a small positive value to avoid division by zero
-    x_safe = np.where(x == 0, np.finfo(float).eps, x)
-
-    return np.exp(-1 / x_safe)
-
-def g(x):
-    # Replace zero values in x with a small positive value to avoid division by zero
-    x_safe = np.where(x == 0, np.finfo(float).eps, x)
-
-    return np.cos(1 / x_safe)
-
-def h(x):
-  return (x*x*x)+(1/2)
+    return antiderivative[:-1], x_values