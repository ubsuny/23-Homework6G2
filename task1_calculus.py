"""
This module provides functions for numerical integration using the Simpson's rule
and also calculates the cumulative integral of a given function. It includes error
handling for subinterval counts and division by zero in function evaluations.
"""

import numpy as np

def simpson(f, a, b, n):
     """
    Approximate the definite integral of a function using Simpson's rule.
    
    Parameters:
    f : callable
        The function to integrate.
    a : float
        The lower limit of integration.
    b : float
        The upper limit of integration.
    n : int
        The number of subintervals to use (must be even).
        
    Returns:
    float
        The approximate integral of the function.
    """

    if n % 2 != 0:
        raise ValueError("Number of subintervals (n) must be even.")

    h = (b - a) / n
    i = np.arange(0, n)

    s = f(a) + f(b)
    s += 4 * np.sum(f(a + i[1::2] * h))
    s += 2 * np.sum(f(a + i[2:-1:2] * h))

    return s * h / 3


def cumulative_integral_simpson(func, a, b, dx):
    """Function that calculates the antiderivative of func"""

    x_values = np.arange(a, b, dx)
    num_of_steps = np.floor((b - a) / dx)

    if num_of_steps < 2:
        raise ValueError("(b - a) / dx must be at least 2")

    antiderivative = np.empty(len(x_values) + 1)
    antiderivative[0] = simpson(func, a, a + dx, 4)

    j = 1
    while j <= num_of_steps:
        antiderivative[j] = antiderivative[j - 1] + simpson(func, a + ((j - 1) * dx), a + (j * dx), 4)
        j = j + 1

    return antiderivative[:-1], x_values

<<<<<<< HEAD
=======

def trapezoid(f, a, b, n):
    """
    Approximate the definite integral of a function using the trapezoidal rule.
    
    Parameters:
    f : callable
        The function to integrate.
    a : float
        The lower limit of integration.
    b : float
        The upper limit of integration.
    n : int
        The number of subintervals to use.
        
    Returns:
    float
        The approximate integral of the function.
    """
    h = (b - a) / n
    s = f(a) + f(b)
    i = np.arange(0,n)
    s += 2 * np.sum( f(a + i[1:] * h) )
    return s * h / 2


def cumulative_integral_trapezoid(f,a,b,dx):
    """Function that calculates the antidervative function of f"""

    x_values = np.arange(a,b,dx)

    num_of_steps = np.floor((b-a)/dx)

    antiderivative = np.empty(len(x_values)+1)

    antiderivative[0] = trapezoid(f, a, a+dx, 4)

    j = 1

    while j <= num_of_steps :

      antiderivative[j] = antiderivative[j-1] + trapezoid(f, a+((j-1)*dx), a+(j*dx), 4)

      j = j + 1

    return antiderivative[:-1], x_values


def adaptive_trapezoid(f, a, b, acc, output=False):
    """
    Compute the definite integral of a function using the adaptive trapezoidal method
    to a desired accuracy.
    
    Parameters:
    f : callable
        The function to integrate.
    a : float
        The lower limit of integration.
    b : float
        The upper limit of integration.
    acc : float
        The desired accuracy of the result.
    output : bool, optional
        If True, print intermediate values (default is False).
        
    Returns:
    float
        The approximate integral of the function.
    """
    old_s = np.inf
    h = b - a
    n = 1
    s = (f(a) + f(b)) * 0.5
    if output == True :
        print ("N = " + str(n+1) + ",  Integral = " + str( h*s ))
    while abs(h * (old_s - s*0.5)) > acc :
        old_s = s
        for i in np.arange(n) :
            s += f(a + (i + 0.5) * h)
        n *= 2.
        h *= 0.5
        if output == True :
            print ("N = " + str(n) + ",  Integral = " + str( h*s ))
    return h * s


def cumulative_integral_adaptive_trap(f,a,b,dx):
    """Function that calculates the antidervative function of f"""

    x_values = np.arange(a,b,dx)

    num_of_steps = np.floor((b-a)/dx)

    antiderivative = np.empty(len(x_values)+1)

    antiderivative[0] = adaptive_trapezoid(f, a, a+dx, 10)

    j = 1

    while j <= num_of_steps :

      antiderivative[j] = antiderivative[j-1] + adaptive_trapezoid(f, a+((j-1)*dx), a+(j*dx), 10)

      j = j + 1

    return antiderivative[:-1], x_values


>>>>>>> b7da4036
def f(x):
    """Function to calculate exponential of -1 divided by x, handling zero by using a small positive value."""
    # Replace zero values in x with a small positive value to avoid division by zero
    x_safe = np.where(x == 0, np.finfo(float).eps, x)
    return np.exp(-1 / x_safe)

def g(x):
    """Function to calculate cosine of 1 divided by x, handling zero by using a small positive value."""
    # Replace zero values in x with a small positive value to avoid division by zero
    x_safe = np.where(x == 0, np.finfo(float).eps, x)
    return np.cos(1 / x_safe)

def h(x):
    """Function to calculate a cubic polynomial x^3 + 1/2."""
    return (x * x * x) + (1 / 2)<|MERGE_RESOLUTION|>--- conflicted
+++ resolved
@@ -57,8 +57,6 @@
 
     return antiderivative[:-1], x_values
 
-<<<<<<< HEAD
-=======
 
 def trapezoid(f, a, b, n):
     """
@@ -167,7 +165,6 @@
     return antiderivative[:-1], x_values
 
 
->>>>>>> b7da4036
 def f(x):
     """Function to calculate exponential of -1 divided by x, handling zero by using a small positive value."""
     # Replace zero values in x with a small positive value to avoid division by zero
